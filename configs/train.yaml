# @package _global_

# specify here default configuration
# order of defaults determines the order in which configs override each other
defaults:
  - _self_
<<<<<<< HEAD
  - dataset: MUTAG #cocitation_cora #coauthorship_cora #PROTEINS_TU #MUTAG # karate_club
=======
  - dataset: coauthorship_cora #PROTEINS_TU #MUTAG # karate_club
>>>>>>> 5b0c1e14
  # - pre_transforms: hypergraph_khop
  - model: cwn #cwn #unignn2 # san
  - evaluator: torchevaluator
  - callbacks: default
  - logger: wandb # set logger here or use command line (e.g. `python train.py logger=tensorboard`)
  - trainer: default
  - paths: default
  - extras: default
  - hydra: default

  # experiment configs allow for version control of specific hyperparameters
  # e.g. best hyperparameters for given model and datamodule
  - experiment: null

  # config for hyperparameter optimization
  - hparams_search: null

  # optional local config for machine/user specific settings
  # it's optional since it doesn't need to exist and is excluded from version control
  - optional local: default

  # debugging config (enable through command line, e.g. `python train.py debug=default)
  - debug: null

# task name, determines output directory path
task_name: "train"

# tags to help you identify your experiments
# you can overwrite this in experiment configs
# overwrite from command line with `python train.py tags="[first_tag, second_tag]"`
tags: ["dev"]

# set False to skip model training
train: True

# evaluate on test set, using best model weights achieved during training
# lightning chooses best weights based on the metric specified in checkpoint callback
test: True

# simply provide checkpoint path to resume training
ckpt_path: null

# seed for random number generators in pytorch, numpy and python.random
seed: null<|MERGE_RESOLUTION|>--- conflicted
+++ resolved
@@ -4,11 +4,7 @@
 # order of defaults determines the order in which configs override each other
 defaults:
   - _self_
-<<<<<<< HEAD
   - dataset: MUTAG #cocitation_cora #coauthorship_cora #PROTEINS_TU #MUTAG # karate_club
-=======
-  - dataset: coauthorship_cora #PROTEINS_TU #MUTAG # karate_club
->>>>>>> 5b0c1e14
   # - pre_transforms: hypergraph_khop
   - model: cwn #cwn #unignn2 # san
   - evaluator: torchevaluator
