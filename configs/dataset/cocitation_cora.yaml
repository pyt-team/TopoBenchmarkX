--- conflicted
+++ resolved
@@ -19,13 +19,8 @@
   num_classes: 7
   task: classification
   task_level: node
-<<<<<<< HEAD
-  data_seed: 4
-  split_type: 'k-fold' # either k-fold or test
-=======
   data_seed: 0
   split_type: test #'k-fold' # either k-fold or test
->>>>>>> 5b0c1e14
   k: 10 # for k-Fold Cross-Validation
 
   # Dataloader parameters
