--- conflicted
+++ resolved
@@ -1,14 +1,9 @@
 """Dataset module with automated exports."""
 
-<<<<<<< HEAD
-from .mantra_dataset import MantraDataset
-from .us_county_demos_dataset import USCountyDemosDataset
-=======
 import inspect
 from importlib import util
 from pathlib import Path
 from typing import ClassVar
->>>>>>> 4d8d8a17
 
 from torch_geometric.data import InMemoryDataset
 
@@ -129,15 +124,10 @@
     "TU_DATASETS",
     "FIXED_SPLITS_DATASETS",
     "HETEROPHILIC_DATASETS",
-<<<<<<< HEAD
-    "MantraDataset",
-]
-=======
     "MANUAL_DATASETS",
     # Discovered dataset classes
     *MANUAL_DATASETS.keys(),
 ]
 
 # For backwards compatibility, create individual imports
-locals().update(**MANUAL_DATASETS)
->>>>>>> 4d8d8a17
+locals().update(**MANUAL_DATASETS)