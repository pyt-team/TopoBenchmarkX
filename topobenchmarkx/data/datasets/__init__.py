"""Dataset module with automated exports."""

<<<<<<< HEAD
from .citation_hypergaph_dataset import CitationHypergraphDataset
from .us_county_demos_dataset import USCountyDemosDataset
from .h36m_dataset import H36MDataset
=======
import inspect
from importlib import util
from pathlib import Path
from typing import ClassVar
>>>>>>> a21a1f79

from torch_geometric.data import InMemoryDataset


class DatasetManager:
    """Manages automatic discovery and registration of dataset classes."""

    # Static dataset definitions
    PLANETOID_DATASETS: ClassVar[list[str]] = [
        "Cora",
        "citeseer",
        "PubMed",
    ]

    TU_DATASETS: ClassVar[list[str]] = [
        "MUTAG",
        "ENZYMES",
        "PROTEINS",
        "COLLAB",
        "IMDB-BINARY",
        "IMDB-MULTI",
        "REDDIT-BINARY",
        "NCI1",
        "NCI109",
    ]

    FIXED_SPLITS_DATASETS: ClassVar[list[str]] = ["ZINC", "AQSOL"]

    HETEROPHILIC_DATASETS: ClassVar[list[str]] = [
        "amazon_ratings",
        "questions",
        "minesweeper",
        "roman_empire",
        "tolokers",
    ]

    @classmethod
    def discover_datasets(
        cls, package_path: str
    ) -> dict[str, type[InMemoryDataset]]:
        """Dynamically discover all dataset classes in the package.

        Parameters
        ----------
        package_path : str
            Path to the package's __init__.py file.

        Returns
        -------
        Dict[str, Type[InMemoryDataset]]
            Dictionary mapping class names to their corresponding class objects.
        """
        datasets = {}

        # Get the directory containing the dataset modules
        package_dir = Path(package_path).parent

        # Iterate through all .py files in the directory
        for file_path in package_dir.glob("*.py"):
            if file_path.stem == "__init__":
                continue

            # Import the module
            module_name = f"{Path(package_path).stem}.{file_path.stem}"
            spec = util.spec_from_file_location(module_name, file_path)
            if spec and spec.loader:
                module = util.module_from_spec(spec)
                spec.loader.exec_module(module)

                # Find all dataset classes in the module
                for name, obj in inspect.getmembers(module):
                    if (
                        inspect.isclass(obj)
                        and obj.__module__ == module.__name__
                        and not name.startswith("_")
                        and issubclass(obj, InMemoryDataset)
                        and obj != InMemoryDataset
                    ):
                        datasets[name] = obj  # noqa: PERF403

        return datasets

    @classmethod
    def get_pyg_datasets(cls) -> list[str]:
        """Get combined list of all PyG datasets.

        Returns
        -------
        List[str]
            List of all PyG datasets.
        """
        return (
            cls.PLANETOID_DATASETS
            + cls.TU_DATASETS
            + cls.FIXED_SPLITS_DATASETS
            + cls.HETEROPHILIC_DATASETS
        )


# Create the dataset manager
manager = DatasetManager()

# Automatically discover and populate datasets
MANUAL_DATASETS = manager.discover_datasets(__file__)

# Create other dataset collections
PYG_DATASETS = manager.get_pyg_datasets()
PLANETOID_DATASETS = manager.PLANETOID_DATASETS
TU_DATASETS = manager.TU_DATASETS
FIXED_SPLITS_DATASETS = manager.FIXED_SPLITS_DATASETS
HETEROPHILIC_DATASETS = manager.HETEROPHILIC_DATASETS

# Automatically generate __all__
__all__ = [
    # Dataset collections
    "PYG_DATASETS",
    "PLANETOID_DATASETS",
    "TU_DATASETS",
    "FIXED_SPLITS_DATASETS",
    "HETEROPHILIC_DATASETS",
<<<<<<< HEAD
    "CitationHypergraphDataset",
    "H36MDataset",
]
=======
    "MANUAL_DATASETS",
    # Discovered dataset classes
    *MANUAL_DATASETS.keys(),
]

# For backwards compatibility, create individual imports
locals().update(**MANUAL_DATASETS)
>>>>>>> a21a1f79
<|MERGE_RESOLUTION|>--- conflicted
+++ resolved
@@ -1,15 +1,9 @@
 """Dataset module with automated exports."""
 
-<<<<<<< HEAD
-from .citation_hypergaph_dataset import CitationHypergraphDataset
-from .us_county_demos_dataset import USCountyDemosDataset
-from .h36m_dataset import H36MDataset
-=======
 import inspect
 from importlib import util
 from pathlib import Path
 from typing import ClassVar
->>>>>>> a21a1f79
 
 from torch_geometric.data import InMemoryDataset
 
@@ -36,7 +30,11 @@
         "NCI109",
     ]
 
-    FIXED_SPLITS_DATASETS: ClassVar[list[str]] = ["ZINC", "AQSOL"]
+    FIXED_SPLITS_DATASETS: ClassVar[list[str]] = [
+        "ZINC",
+        "AQSOL",
+        "H36MDataset",
+    ]
 
     HETEROPHILIC_DATASETS: ClassVar[list[str]] = [
         "amazon_ratings",
@@ -130,16 +128,10 @@
     "TU_DATASETS",
     "FIXED_SPLITS_DATASETS",
     "HETEROPHILIC_DATASETS",
-<<<<<<< HEAD
-    "CitationHypergraphDataset",
-    "H36MDataset",
-]
-=======
     "MANUAL_DATASETS",
     # Discovered dataset classes
     *MANUAL_DATASETS.keys(),
 ]
 
 # For backwards compatibility, create individual imports
-locals().update(**MANUAL_DATASETS)
->>>>>>> a21a1f79
+locals().update(**MANUAL_DATASETS)