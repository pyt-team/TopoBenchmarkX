--- conflicted
+++ resolved
@@ -179,11 +179,7 @@
         y_value = manifold[y_val]
 
         if y_val == "betti_numbers":
-<<<<<<< HEAD
             y = torch.tensor(y_value, dtype=torch.long).unsqueeze(dim=0)
-=======
-            y = torch.tensor(y_value, dtype=torch.float).unsqueeze(0)
->>>>>>> bee30bd2
         elif y_val == "genus":
             y = torch.tensor([y_value], dtype=torch.float).squeeze()
         elif y_val == "torsion_coefficients":
