--- conflicted
+++ resolved
@@ -15,16 +15,15 @@
         self.BN2 = BN(out_channels)
 
     def forward(self, data: torch_geometric.data.Data) -> torch_geometric.data.Data:
-<<<<<<< HEAD
-        x_0 = self.relu(self.linear1(data.x_0))
-        x_0 = self.relu(self.linear2(self.BN1(x_0)))
-        data.x_0 = self.BN2(x_0)
-=======
         try:
-            data.x_0 = self.linear(data.x_0)
-        except AttributeError:
-            data.x = self.linear(data.x)
->>>>>>> abd2cb4d
+            x = data.x_0
+        except:
+            x = data.x
+        x = self.relu(self.BN1(self.linear1(x)))
+        x = self.linear2(x)
+
+        data.x = x
+        data.x_0 = x
         return data
 
 
